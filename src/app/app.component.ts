--- conflicted
+++ resolved
@@ -42,20 +42,10 @@
 
   createHandLandmarker = async () => {
     try {
-<<<<<<< HEAD
-      // Add try...catch for better error reporting
-      const vision = await FilesetResolver.forVisionTasks(
-        '/wasm'
-      );
-      const handLandmarker = await HandLandmarker.createFromOptions(vision, {
-        baseOptions: {
-          modelAssetPath: `https://storage.googleapis.com/mediapipe-models/hand_landmarker/hand_landmarker/float16/latest/hand_landmarker.task`,
-=======
       const vision = await FilesetResolver.forVisionTasks('/wasm');
       const handLandmarker = await HandLandmarker.createFromOptions(vision, {
         baseOptions: {
-          modelAssetPath: `/hand_landmarker.task`,
->>>>>>> 72a2cceb
+          modelAssetPath: `https://storage.googleapis.com/mediapipe-models/hand_landmarker/hand_landmarker/float16/1/hand_landmarker.task`,
           delegate: 'GPU',
         },
         runningMode: 'VIDEO',
